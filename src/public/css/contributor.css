--- conflicted
+++ resolved
@@ -1,4 +1,3 @@
-<<<<<<< HEAD
 /* ===== Contributors Section ===== */
 .contributors-container {
     padding: 60px 20px;
@@ -12,21 +11,6 @@
     grid-template-columns: repeat(auto-fit, minmax(300px, 1fr));
     gap: 24px;
     margin-bottom: 40px;
-=======
-/* ===== Contributors Page ===== */
-
-.contributors-page {
-        max-width: 1200px;
-        margin: 40px auto;
-        padding: 0 24px;
-        min-height: 100vh;
-    }
-
-/* ===== Contributors Teaser Slider ===== */
-.contributors-teaser {
-    text-align: center;
-    padding: 40px 0;
->>>>>>> b08d38cc
 }
 
 /* Main Contributors Grid */
